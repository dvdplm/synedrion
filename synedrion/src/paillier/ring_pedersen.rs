--- conflicted
+++ resolved
@@ -78,11 +78,8 @@
     ) -> RPCommitmentMod<P> {
         // $t^\rho * s^m mod N$ where $\rho$ is the randomizer and $m$ is the secret.
         RPCommitmentMod(
-<<<<<<< HEAD
-            self.base.pow_signed_wide(randomizer) * self.power.pow_signed(secret.expose_secret()),
-=======
-            pow_signed_wide::<P::Uint>(self.base, randomizer) * pow_signed(self.power, secret),
->>>>>>> 9f9a0c4e
+            pow_signed_wide::<P::Uint>(self.base, randomizer)
+                * pow_signed(self.power, secret.expose_secret()),
         )
     }
 
@@ -97,13 +94,8 @@
     ) -> RPCommitmentMod<P> {
         // $t^\rho * s^m mod N$ where $\rho$ is the randomizer and $m$ is the secret.
         RPCommitmentMod(
-<<<<<<< HEAD
-            self.base.pow_signed_wide(randomizer)
-                * self.power.pow_signed_wide(secret.expose_secret()),
-=======
             pow_signed_wide::<P::Uint>(self.base, randomizer)
-                * pow_signed_wide::<P::Uint>(self.power, secret),
->>>>>>> 9f9a0c4e
+                * pow_signed_wide::<P::Uint>(self.power, secret.expose_secret()),
         )
     }
 
@@ -114,13 +106,11 @@
     ) -> RPCommitmentMod<P> {
         // $t^\rho * s^m mod N$ where $\rho$ is the randomizer and $m$ is the secret.
         RPCommitmentMod(
-<<<<<<< HEAD
-            self.base.pow_signed_extra_wide(randomizer)
-                * self.power.pow_bounded(secret.expose_secret()),
-=======
             pow_signed_extra_wide::<P::Uint>(self.base, randomizer)
-                * self.power.pow_bounded_exp(secret.as_ref(), secret.bound()),
->>>>>>> 9f9a0c4e
+                * self.power.pow_bounded_exp(
+                    secret.expose_secret().as_ref(),
+                    secret.expose_secret().bound(),
+                ),
         )
     }
 
