use core::marker::PhantomData;
use core::ops::{Add, Mul};

use crypto_bigint::{Invert, Monty, PowBoundedExp, ShrVartime, WrappingSub};
use rand_core::CryptoRngCore;
use serde::{Deserialize, Serialize};
use zeroize::ZeroizeOnDrop;

use super::keys::{PublicKeyPaillierPrecomputed, SecretKeyPaillierPrecomputed};
use super::params::PaillierParams;
<<<<<<< HEAD
use crate::tools::hashing::{Chain, Hashable};
use crate::{
    misc::pow_signed,
    uint::{
        subtle::{Choice, ConditionallyNegatable, ConditionallySelectable},
        Bounded, HasWide, NonZero, Retrieve, Signed, ToMod,
    },
=======
use crate::uint::{
    subtle::{Choice, ConditionallyNegatable, ConditionallySelectable},
    Bounded, HasWide, NonZero, Retrieve, Signed, UintLike, UintModLike,
>>>>>>> 0cd27951
};

// A ciphertext randomizer (an invertible element of $\mathbb{Z}_N$).
#[derive(Debug, Clone, Serialize, Deserialize, ZeroizeOnDrop)]
pub(crate) struct Randomizer<P: PaillierParams>(P::Uint);

impl<P: PaillierParams> Randomizer<P> {
    pub fn random(rng: &mut impl CryptoRngCore, pk: &PublicKeyPaillierPrecomputed<P>) -> Self {
        RandomizerMod::random(rng, pk).retrieve()
    }

    pub fn to_mod(&self, pk: &PublicKeyPaillierPrecomputed<P>) -> RandomizerMod<P> {
        RandomizerMod(self.0.to_mod(pk.precomputed_modulus()))
    }
}

#[derive(Debug, Clone, PartialEq, Eq, ZeroizeOnDrop)]
pub(crate) struct RandomizerMod<P: PaillierParams>(P::UintMod);

impl<P: PaillierParams> RandomizerMod<P> {
    pub fn random(rng: &mut impl CryptoRngCore, pk: &PublicKeyPaillierPrecomputed<P>) -> Self {
        Self(pk.random_invertible_group_elem(rng))
    }

    pub fn retrieve(&self) -> Randomizer<P> {
        Randomizer(self.0.retrieve())
    }

    pub fn pow_signed(&self, exponent: &Signed<P::Uint>) -> Self {
        let abs_exponent = exponent.abs();
        let abs_result = self.0.pow_bounded_exp(&abs_exponent, exponent.bound());
        let inv_result = abs_result.invert().expect("TODO: justify this properly");
        let inner = <P::UintMod as ConditionallySelectable>::conditional_select(
            &abs_result,
            &inv_result,
            exponent.is_negative(),
        );
        Self(inner)
    }

    pub fn pow_signed_vartime(&self, exponent: &Signed<P::Uint>) -> Self {
        let abs_exponent = exponent.abs();
        let abs_result = self.0.pow_bounded_exp(&abs_exponent, exponent.bound());
        let inner = if exponent.is_negative().into() {
            abs_result.invert().expect("TODO: justify this properly")
        } else {
            abs_result
        };
        Self(inner)
    }
}

impl<'a, P: PaillierParams> Mul<&'a RandomizerMod<P>> for &'a RandomizerMod<P> {
    type Output = RandomizerMod<P>;
    fn mul(self, rhs: &RandomizerMod<P>) -> Self::Output {
        RandomizerMod(self.0 * rhs.0)
    }
}

impl<'a, P: PaillierParams> Mul<RandomizerMod<P>> for &'a RandomizerMod<P> {
    type Output = RandomizerMod<P>;
    fn mul(self, rhs: RandomizerMod<P>) -> Self::Output {
        self * &rhs
    }
}

impl<'a, P: PaillierParams> Mul<&'a RandomizerMod<P>> for RandomizerMod<P> {
    type Output = RandomizerMod<P>;
    fn mul(self, rhs: &RandomizerMod<P>) -> Self::Output {
        &self * rhs
    }
}

impl<P: PaillierParams> Mul<RandomizerMod<P>> for RandomizerMod<P> {
    type Output = RandomizerMod<P>;
    fn mul(self, rhs: Self) -> Self::Output {
        &self * &rhs
    }
}

impl<P: PaillierParams> AsRef<P::UintMod> for RandomizerMod<P> {
    fn as_ref(&self) -> &P::UintMod {
        &self.0
    }
}

/// Paillier ciphertext.
#[derive(Debug, Clone, Serialize, Deserialize)]
pub(crate) struct Ciphertext<P: PaillierParams> {
    ciphertext: P::WideUint,
    phantom: PhantomData<P>,
}

impl<P: PaillierParams> Ciphertext<P> {
    pub fn to_mod(&self, pk: &PublicKeyPaillierPrecomputed<P>) -> CiphertextMod<P> {
        CiphertextMod {
            pk: pk.clone(),
            ciphertext: self.ciphertext.to_mod(pk.precomputed_modulus_squared()),
        }
    }
}

/// Paillier ciphertext.
#[derive(Debug, Clone, PartialEq, Eq)]
pub(crate) struct CiphertextMod<P: PaillierParams> {
    pk: PublicKeyPaillierPrecomputed<P>,
    ciphertext: P::WideUintMod,
}

impl<P: PaillierParams> CiphertextMod<P> {
    pub fn public_key(&self) -> &PublicKeyPaillierPrecomputed<P> {
        &self.pk
    }

    /// Encrypts the plaintext with the provided randomizer.
    fn new_with_randomizer_inner(
        pk: &PublicKeyPaillierPrecomputed<P>,
        abs_plaintext: &P::Uint,
        randomizer: &Randomizer<P>,
        plaintext_is_negative: Choice,
    ) -> Self {
        // Technically if `abs_plaintext` is greater than the modulus of `pk`,
        // it will be effectively reduced modulo `pk`.
        // But some ZK proofs with `TestParams` may still supply a value larger than `pk`
        // because they are not planning on decrypting the resulting ciphertext;
        // they just construct an encryption of the same value in two different ways
        // and then compare the results.
        // (And the value can be larger than `pk` because of some restrictions on
        // `SchemeParameters`/`PaillierParameters` values in tests, which can only
        // be overcome by fixing #27 and using a small 32- or 64-bit curve for tests)

        // TODO (#77): wrap in Secret
        let randomizer = randomizer.0.into_wide();

        // Calculate the ciphertext `C = (N + 1)^m * rho^N mod N^2`
        // where `N` is the Paillier composite modulus, `m` is the plaintext,
        // and `rho` is the randomizer.

        // Simplify `(N + 1)^m mod N^2 == 1 + m * N mod N^2`.
        // Since `m` can be negative, we calculate `m * N +- 1` (never overflows since `m < N`),
        // then conditionally negate modulo N^2
        let prod = abs_plaintext.mul_wide(pk.modulus());
        let mut prod_mod = prod.to_mod(pk.precomputed_modulus_squared());
        prod_mod.conditional_negate(plaintext_is_negative);

        let factor1 = prod_mod + P::WideUintMod::one(pk.precomputed_modulus_squared().clone());

        let pk_mod_bound = pk.modulus_bounded().into_wide();
        let factor2 = randomizer
            .to_mod(pk.precomputed_modulus_squared())
            .pow_bounded_exp(&pk_mod_bound.as_ref(), pk_mod_bound.bound());

        let ciphertext = factor1 * factor2;

        Self {
            pk: pk.clone(),
            ciphertext,
        }
    }

    /// Encrypts the plaintext with the provided randomizer.
    pub fn new_with_randomizer(
        pk: &PublicKeyPaillierPrecomputed<P>,
        plaintext: &P::Uint,
        randomizer: &Randomizer<P>,
    ) -> Self {
        Self::new_with_randomizer_inner(pk, plaintext, randomizer, Choice::from(0))
    }

    pub fn new_with_randomizer_signed(
        pk: &PublicKeyPaillierPrecomputed<P>,
        plaintext: &Signed<P::Uint>,
        randomizer: &Randomizer<P>,
    ) -> Self {
        Self::new_with_randomizer_inner(pk, &plaintext.abs(), randomizer, plaintext.is_negative())
    }

    pub fn new_with_randomizer_wide(
        pk: &PublicKeyPaillierPrecomputed<P>,
        plaintext: &Signed<P::WideUint>,
        randomizer: &Randomizer<P>,
    ) -> Self {
        let plaintext_reduced = P::Uint::try_from_wide(
            plaintext.abs() % NonZero::new(pk.modulus().into_wide()).unwrap(),
        )
        .unwrap();
        Self::new_with_randomizer_inner(pk, &plaintext_reduced, randomizer, plaintext.is_negative())
    }

    /// Encrypts the plaintext with a random randomizer.
    pub fn new(
        rng: &mut impl CryptoRngCore,
        pk: &PublicKeyPaillierPrecomputed<P>,
        plaintext: &P::Uint,
    ) -> Self {
        Self::new_with_randomizer(pk, plaintext, &Randomizer::random(rng, pk))
    }

    #[cfg(test)]
    pub fn new_signed(
        rng: &mut impl CryptoRngCore,
        pk: &PublicKeyPaillierPrecomputed<P>,
        plaintext: &Signed<P::Uint>,
    ) -> Self {
        Self::new_with_randomizer_signed(pk, plaintext, &Randomizer::random(rng, pk))
    }

    /// Decrypts this ciphertext assuming that the plaintext is in range `[0, N)`.
    pub fn decrypt(&self, sk: &SecretKeyPaillierPrecomputed<P>) -> P::Uint {
        assert_eq!(sk.public_key(), &self.pk);

        let pk = sk.public_key();
        let totient_wide = sk.totient().into_wide();
        let modulus_wide = NonZero::new(pk.modulus().into_wide()).unwrap();

        // Calculate the plaintext `m = ((C^phi mod N^2 - 1) / N) * mu mod N`,
        // where `m` is the plaintext, `C` is the ciphertext,
        // `N` is the Paillier composite modulus,
        // `phi` is the Euler totient of `N`, and `mu = phi^(-1) mod N`.

        // `C^phi mod N^2` may be 0 if `C == N`, which is very unlikely for large `N`.
        let x = P::Uint::try_from_wide(
            (self
                .ciphertext
                .pow_bounded_exp(totient_wide.as_ref(), totient_wide.bound())
                - P::WideUintMod::one(pk.precomputed_modulus_squared().clone()))
            .retrieve()
                / modulus_wide,
        )
        .unwrap();
        let x_mod = x.to_mod(pk.precomputed_modulus());

        (x_mod * sk.inv_totient()).retrieve()
    }

    /// Decrypts this ciphertext assuming that the plaintext is in range `[-N/2, N/2)`.
    pub fn decrypt_signed(&self, sk: &SecretKeyPaillierPrecomputed<P>) -> Signed<P::Uint> {
        assert_eq!(sk.public_key(), &self.pk);

        let pk = sk.public_key();
        let positive_result = self.decrypt(sk);
        let negative_result = pk.modulus().wrapping_sub(&positive_result);
        let is_negative =
            Choice::from((positive_result > pk.modulus().wrapping_shr_vartime(1)) as u8);

        let mut result = Signed::new_from_unsigned(
            P::Uint::conditional_select(&positive_result, &negative_result, is_negative),
            P::MODULUS_BITS as u32 - 1,
        )
        .unwrap();

        result.conditional_negate(is_negative);
        result
    }

    /// Derive the randomizer used to create this ciphertext.
    pub fn derive_randomizer(&self, sk: &SecretKeyPaillierPrecomputed<P>) -> RandomizerMod<P> {
        assert_eq!(sk.public_key(), &self.pk);

        let pk = sk.public_key();
        let modulus_wide = NonZero::new(pk.modulus().into_wide()).unwrap();

        // NOTE: the paper has a more complicated formula, but this one works just as well.

        // Remember that the ciphertext
        //     C = (N + 1)^m * rho^N mod N^2
        //     = (1 + m * N) * rho^N mod N^2`,
        //     = rho^N + m * N * rho^N + k * N^2,
        // where `k` is some integer.
        // Therefore `C mod N = rho^N mod N`.
        let ciphertext_mod_n =
            P::Uint::try_from_wide(self.ciphertext.retrieve() % modulus_wide).unwrap();
        let ciphertext_mod_n = ciphertext_mod_n.to_mod(pk.precomputed_modulus());

        // To isolate `rho`, calculate `(rho^N)^(N^(-1)) mod N`.
        // The order of `Z_N` is `phi(N)`, so the inversion in the exponent is modulo `phi(N)`.
        let sk_inv_modulus = sk.inv_modulus();
        RandomizerMod(
            ciphertext_mod_n.pow_bounded_exp(sk_inv_modulus.as_ref(), sk_inv_modulus.bound()),
        )
    }

    // Note: while it is true that `enc(x) (*) rhs == enc((x * rhs) mod N)`,
    // reducing the signed `rhs` modulo `N` will result in a ciphertext with a different randomizer
    // compared to what we would get if we used the signed `rhs` faithfully in the original formula.
    // So if we want to replicate the Paillier encryption manually and get the same ciphertext
    // (e.g. in the P_enc sigma-protocol), we need to process the sign correctly.
    fn homomorphic_mul(self, rhs: &Signed<P::Uint>) -> Self {
        Self {
            pk: self.pk,
            ciphertext: pow_signed(self.ciphertext, &rhs.into_wide()),
        }
    }

    fn homomorphic_mul_ref(&self, rhs: &Signed<P::Uint>) -> Self {
        Self {
            pk: self.pk.clone(),
            ciphertext: pow_signed(self.ciphertext, &rhs.into_wide()),
        }
    }

    pub fn homomorphic_mul_wide(&self, rhs: &Signed<P::WideUint>) -> Self {
        // Unfortunately we cannot implement `Mul` for `Signed<P::Uint>` and `Signed<P::WideUint>`
        // at the same time, since they can be the same type.
        // But this method is only used once, so it's not a problem to spell it out.
        Self {
            pk: self.pk.clone(),
            ciphertext: pow_signed(self.ciphertext, rhs),
        }
    }

    fn homomorphic_mul_unsigned(self, rhs: &Bounded<P::Uint>) -> Self {
        let rhs_wide = rhs.into_wide();
        Self {
            pk: self.pk,
            ciphertext: self
                .ciphertext
                .pow_bounded_exp(rhs_wide.as_ref(), rhs_wide.bound()),
        }
    }

    fn homomorphic_mul_unsigned_ref(&self, rhs: &Bounded<P::Uint>) -> Self {
        let rhs_wide = rhs.into_wide();
        Self {
            pk: self.pk.clone(),
            ciphertext: self
                .ciphertext
                .pow_bounded_exp(rhs_wide.as_ref(), rhs_wide.bound()),
        }
    }

    fn homomorphic_add(self, rhs: &Self) -> Self {
        assert!(self.pk == rhs.pk);
        Self {
            pk: self.pk,
            ciphertext: self.ciphertext * rhs.ciphertext.clone(),
        }
    }

    pub fn mul_randomizer(self, randomizer: &Randomizer<P>) -> Self {
        let randomizer_mod = randomizer
            .0
            .into_wide()
            .to_mod(self.pk.precomputed_modulus_squared());
        let pk_modulus_wide = self.pk.modulus_bounded().into_wide();
        let ciphertext = self.ciphertext
            * randomizer_mod.pow_bounded_exp(pk_modulus_wide.as_ref(), pk_modulus_wide.bound());
        Self {
            pk: self.pk,
            ciphertext,
        }
    }

    pub fn retrieve(&self) -> Ciphertext<P> {
        Ciphertext {
            ciphertext: self.ciphertext.retrieve(),
            phantom: PhantomData,
        }
    }
}

impl<P: PaillierParams> Add for CiphertextMod<P> {
    type Output = CiphertextMod<P>;
    fn add(self, other: CiphertextMod<P>) -> CiphertextMod<P> {
        self + &other
    }
}

impl<P: PaillierParams> Add<&CiphertextMod<P>> for CiphertextMod<P> {
    type Output = CiphertextMod<P>;
    fn add(self, other: &CiphertextMod<P>) -> CiphertextMod<P> {
        self.homomorphic_add(other)
    }
}

impl<P: PaillierParams> Mul<Signed<P::Uint>> for CiphertextMod<P> {
    type Output = CiphertextMod<P>;
    fn mul(self, other: Signed<P::Uint>) -> CiphertextMod<P> {
        self.homomorphic_mul(&other)
    }
}

impl<P: PaillierParams> Mul<Signed<P::Uint>> for &CiphertextMod<P> {
    type Output = CiphertextMod<P>;
    fn mul(self, other: Signed<P::Uint>) -> CiphertextMod<P> {
        self.homomorphic_mul_ref(&other)
    }
}

impl<P: PaillierParams> Mul<Bounded<P::Uint>> for CiphertextMod<P> {
    type Output = CiphertextMod<P>;
    fn mul(self, other: Bounded<P::Uint>) -> CiphertextMod<P> {
        self.homomorphic_mul_unsigned(&other)
    }
}

impl<P: PaillierParams> Mul<Bounded<P::Uint>> for &CiphertextMod<P> {
    type Output = CiphertextMod<P>;
    fn mul(self, other: Bounded<P::Uint>) -> CiphertextMod<P> {
        self.homomorphic_mul_unsigned_ref(&other)
    }
}

#[cfg(test)]
mod tests {
    use rand_core::OsRng;

    use super::super::params::PaillierTest;
    use super::super::{PaillierParams, SecretKeyPaillier};
    use super::{CiphertextMod, RandomizerMod};

    use crate::uint::{
        subtle::{ConditionallyNegatable, ConditionallySelectable},
        HasWide, NonZero, RandomMod, Signed,
    };
    use crypto_bigint::{Encoding, Integer, ShrVartime, WrappingSub};

    fn mul_mod<T>(lhs: &T, rhs: &Signed<T>, modulus: &NonZero<T>) -> T
    where
        T: Integer + HasWide + crypto_bigint::Bounded + Encoding + ConditionallySelectable,
    {
        // There may be more efficient ways to do this (e.g. Barrett reduction),
        // but it's only used in tests.

        // Note that modulus here may be even, so we can't use Montgomery representation

        let wide_product = lhs.mul_wide(&rhs.abs());
        let wide_modulus = modulus.as_ref().into_wide();
        let result = T::try_from_wide(wide_product % NonZero::new(wide_modulus).unwrap()).unwrap();
        if rhs.is_negative().into() {
            modulus.as_ref().checked_sub(&result).unwrap()
        } else {
            result
        }
    }

    fn reduce<P: PaillierParams>(
        val: &Signed<P::Uint>,
        modulus: &NonZero<P::Uint>,
    ) -> Signed<P::Uint> {
        let result = val.abs() % *modulus;
        let twos_complement_result = if result > modulus.as_ref().wrapping_shr_vartime(1) {
            result.wrapping_sub(modulus.as_ref())
        } else {
            result
        };
        let mut signed_result =
            Signed::new_from_unsigned(twos_complement_result, P::MODULUS_BITS as u32 - 1).unwrap();
        signed_result.conditional_negate(val.is_negative());
        signed_result
    }

    #[test]
    fn roundtrip() {
        let sk = SecretKeyPaillier::<PaillierTest>::random(&mut OsRng).to_precomputed();
        let pk = sk.public_key();
        let plaintext =
            <PaillierTest as PaillierParams>::Uint::random_mod(&mut OsRng, &pk.modulus_nonzero());
        let ciphertext = CiphertextMod::<PaillierTest>::new(&mut OsRng, pk, &plaintext);
        let plaintext_back = ciphertext.decrypt(&sk);
        assert_eq!(plaintext, plaintext_back);

        let ciphertext_wire = ciphertext.retrieve();
        let ciphertext_back = ciphertext_wire.to_mod(pk);
        assert_eq!(ciphertext, ciphertext_back);
    }

    #[test]
    fn signed_roundtrip() {
        let sk = SecretKeyPaillier::<PaillierTest>::random(&mut OsRng).to_precomputed();
        let pk = sk.public_key();
        let plaintext = Signed::random(&mut OsRng);
        let ciphertext = CiphertextMod::new_signed(&mut OsRng, pk, &plaintext);
        let plaintext_back = ciphertext.decrypt_signed(&sk);
        let plaintext_reduced = reduce::<PaillierTest>(&plaintext, &pk.modulus_nonzero());
        assert_eq!(plaintext_reduced, plaintext_back);
    }

    #[test]
    fn derive_randomizer() {
        let sk = SecretKeyPaillier::<PaillierTest>::random(&mut OsRng).to_precomputed();
        let pk = sk.public_key();
        let plaintext =
            <PaillierTest as PaillierParams>::Uint::random_mod(&mut OsRng, &pk.modulus_nonzero());
        let randomizer = RandomizerMod::random(&mut OsRng, pk);
        let ciphertext = CiphertextMod::<PaillierTest>::new_with_randomizer(
            pk,
            &plaintext,
            &randomizer.retrieve(),
        );
        let randomizer_back = ciphertext.derive_randomizer(&sk);
        assert_eq!(randomizer, randomizer_back);
    }

    #[test]
    fn homomorphic_mul() {
        let sk = SecretKeyPaillier::<PaillierTest>::random(&mut OsRng).to_precomputed();
        let pk = sk.public_key();
        let plaintext =
            <PaillierTest as PaillierParams>::Uint::random_mod(&mut OsRng, &pk.modulus_nonzero());
        let ciphertext = CiphertextMod::<PaillierTest>::new(&mut OsRng, pk, &plaintext);

        let coeff = Signed::random(&mut OsRng);
        let new_ciphertext = ciphertext * coeff;
        let new_plaintext = new_ciphertext.decrypt(&sk);

        assert_eq!(
            mul_mod(&plaintext, &coeff, &pk.modulus_nonzero()),
            new_plaintext
        );
    }

    #[test]
    fn homomorphic_add() {
        let sk = SecretKeyPaillier::<PaillierTest>::random(&mut OsRng).to_precomputed();
        let pk = sk.public_key();

        let plaintext1 =
            <PaillierTest as PaillierParams>::Uint::random_mod(&mut OsRng, &pk.modulus_nonzero());
        let ciphertext1 = CiphertextMod::<PaillierTest>::new(&mut OsRng, pk, &plaintext1);

        let plaintext2 =
            <PaillierTest as PaillierParams>::Uint::random_mod(&mut OsRng, &pk.modulus_nonzero());
        let ciphertext2 = CiphertextMod::<PaillierTest>::new(&mut OsRng, pk, &plaintext2);

        let new_ciphertext = ciphertext1 + ciphertext2;
        let new_plaintext = new_ciphertext.decrypt(&sk);

        assert_eq!(plaintext1.add_mod(&plaintext2, pk.modulus()), new_plaintext);
    }

    #[test]
    fn affine_transform() {
        let sk = SecretKeyPaillier::<PaillierTest>::random(&mut OsRng).to_precomputed();
        let pk = sk.public_key();

        let plaintext1 =
            <PaillierTest as PaillierParams>::Uint::random_mod(&mut OsRng, &pk.modulus_nonzero());
        let plaintext2 = Signed::random(&mut OsRng);
        let plaintext3 =
            <PaillierTest as PaillierParams>::Uint::random_mod(&mut OsRng, &pk.modulus_nonzero());

        let ciphertext1 = CiphertextMod::<PaillierTest>::new(&mut OsRng, pk, &plaintext1);
        let ciphertext3 = CiphertextMod::<PaillierTest>::new(&mut OsRng, pk, &plaintext3);
        let result = ciphertext1 * plaintext2 + ciphertext3;

        let plaintext_back = result.decrypt(&sk);
        assert_eq!(
            mul_mod(&plaintext1, &plaintext2, &pk.modulus_nonzero())
                .add_mod(&plaintext3, pk.modulus()),
            plaintext_back
        );
    }
}<|MERGE_RESOLUTION|>--- conflicted
+++ resolved
@@ -8,19 +8,12 @@
 
 use super::keys::{PublicKeyPaillierPrecomputed, SecretKeyPaillierPrecomputed};
 use super::params::PaillierParams;
-<<<<<<< HEAD
-use crate::tools::hashing::{Chain, Hashable};
 use crate::{
     misc::pow_signed,
     uint::{
         subtle::{Choice, ConditionallyNegatable, ConditionallySelectable},
         Bounded, HasWide, NonZero, Retrieve, Signed, ToMod,
     },
-=======
-use crate::uint::{
-    subtle::{Choice, ConditionallyNegatable, ConditionallySelectable},
-    Bounded, HasWide, NonZero, Retrieve, Signed, UintLike, UintModLike,
->>>>>>> 0cd27951
 };
 
 // A ciphertext randomizer (an invertible element of $\mathbb{Z}_N$).
