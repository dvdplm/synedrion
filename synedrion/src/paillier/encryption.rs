--- conflicted
+++ resolved
@@ -161,11 +161,8 @@
 
         let factor1 = prod_mod + P::WideUintMod::one(pk.precomputed_modulus_squared().clone());
 
-<<<<<<< HEAD
         let randomizer = randomizer.0.into_wide();
-=======
         let pk_mod_bound = pk.modulus_bounded().into_wide();
->>>>>>> 9f9a0c4e
         let factor2 = randomizer
             .to_montgomery(pk.precomputed_modulus_squared())
             .pow_bounded_exp(pk_mod_bound.as_ref(), pk_mod_bound.bound());
